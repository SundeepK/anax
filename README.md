--- conflicted
+++ resolved
@@ -1,8 +1,4 @@
-<<<<<<< HEAD
-# anax
-=======
-# anax v1.0 [![paypal]][paypal-donate]
->>>>>>> 6f961930
+# anax [![paypal]][paypal-donate]
 
 anax is an open source C++ entity system designed to be portable, lightweight and easy to use. It is aimed toward Game Development, however it would be possible to use it for other projects.
 
